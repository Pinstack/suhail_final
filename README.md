--- conflicted
+++ resolved
@@ -120,11 +120,6 @@
 
 The pipeline provides **multiple enrichment modes** to leverage this insight:
 
-<<<<<<< HEAD
-### **🎯 TRIGGER-BASED** *(Removed)*
-The former `trigger-based-enrich` command is no longer available in the CLI.
-Use the `fast-enrich` or `delta-enrich` commands depending on your workflow.
-=======
 ### **🎯 TRIGGER-BASED** (Maximum Efficiency)
 ```bash
 meshic-pipeline enrich fast-enrich --batch-size 400
@@ -133,7 +128,6 @@
 - **93.3% efficiency gain**: Skips 962,796 parcels that don't need enrichment
 - Perfect for post-geometric pipeline runs
 - **Use case**: Maximum efficiency, best performance
->>>>>>> 4b5e9ace
 
 ### **🆕 NEW PARCELS** (Standard Approach)
 ```bash
@@ -199,11 +193,7 @@
 
 | Frequency | Command | Purpose |
 |-----------|---------|---------|
-<<<<<<< HEAD
-| **After Geometric** | _removed_ (use `fast-enrich` or `delta-enrich`) | **🚀 Maximum efficiency** - leverage transaction_price > 0 |
-=======
 | **After Geometric** | `fast-enrich` | **🚀 Maximum efficiency** - leverage transaction_price > 0 |
->>>>>>> 4b5e9ace
 | **Daily** | `fast-enrich` | Capture new parcels (standard approach) |
 | **Weekly** | `incremental-enrich --days-old 7` | **Capture new transactions** |
 | **Weekly/Monthly** | `delta-enrich --auto-geometric` | **🎯 Ultimate precision** - MVT change detection |
@@ -272,13 +262,8 @@
 2. Run initial enrichment: `meshic-pipeline enrich fast-enrich`
 3. Setup monitoring: `python monitor_enrichment.py status`
 
-<<<<<<< HEAD
 ### **For Ongoing Operations**
-- **💡 LEVERAGE THE INSIGHT**: The `trigger-based-enrich` command has been removed. Run `fast-enrich` or `delta-enrich` after the geometric pipeline for maximum efficiency.
-=======
-### **For Ongoing Operations** 
 - **💡 LEVERAGE THE INSIGHT**: Use `fast-enrich` after geometric pipeline for maximum efficiency
->>>>>>> 4b5e9ace
 - **Never use only `fast-enrich`** for ongoing operations - it misses new transactions on existing parcels
 - **Use `incremental-enrich`** weekly to capture new transaction data
 - **Monitor regularly** with `monitor_enrichment.py recommend`
